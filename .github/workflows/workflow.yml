--- conflicted
+++ resolved
@@ -11,11 +11,7 @@
     timeout-minutes: 10
     strategy:
       matrix:
-<<<<<<< HEAD
-        python-version: ["3.7", "3.8", "3.9", "3.10", "3.11"]
-=======
-        python-version: ["3.8", "3.9", "3.10", "3.11"]
->>>>>>> 01a64018
+        python-version: ["3.8", "3.9", "3.10", "3.11", "3.12"]
     runs-on: "ubuntu-latest"
     steps:
       - uses: actions/checkout@v3
@@ -28,50 +24,18 @@
         with:
           path: poetry.lock
           key: ${{ github.sha }}-${{ matrix.python-version }}
-<<<<<<< HEAD
 
   pytest:
     needs: lock
     strategy:
       matrix:
-        python-version: ["3.7", "3.8", "3.9", "3.10", "3.11"]
-        implementation: [{flavor: "other", name: "dynalite"}, {flavor: "other", name: "dynamodb-local"}, {flavor: "other", name: "localstack"}, {flavor: "scylla", name: "scylla"}]
-=======
-  pytest-dynalite:
-    timeout-minutes: 10
-    needs: lock
-    strategy:
-      matrix:
-        python-version: ["3.8", "3.9", "3.10", "3.11"]
-    runs-on: "ubuntu-latest"
-    services:
-      dynalite:
-        image: ghcr.io/hennge/dynalite:latest
-        ports:
-          - 8000:8000
-    env:
-      DYNAMODB_URL: http://localhost:8000
-      AWS_ACCESS_KEY_ID: dummy
-      AWS_SECRET_ACCESS_KEY: dummy
-    steps:
-      - uses: actions/checkout@v2
-      - uses: actions/setup-python@v2
-        with:
-          python-version: ${{ matrix.python-version }}
-      - uses: actions/cache@v2
-        with:
-          path: poetry.lock
-          key: ${{ github.sha }}-${{ matrix.python-version }}
-      - run: curl -sSL https://install.python-poetry.org | python3 -
-      - run: poetry install --extras aiohttp --extras httpx
-      - run: poetry run pytest --verbose
-  pytest-dynamodb-local:
-    timeout-minutes: 10
-    needs: lock
-    strategy:
-      matrix:
-        python-version: ["3.8", "3.9", "3.10", "3.11"]
->>>>>>> 01a64018
+        python-version: ["3.8", "3.9", "3.10", "3.11", "3.12"]
+        implementation: [
+          {flavor: "other", name: "dynalite"},
+          {flavor: "other", name: "dynamodb-local"},
+          {flavor: "other", name: "localstack"},
+          {flavor: "scylla", name: "scylla"}
+        ]
     runs-on: "ubuntu-latest"
     env:
       DYNAMODB_URL: http://localhost:8000
@@ -85,39 +49,7 @@
       - uses: actions/setup-python@v4
         with:
           python-version: ${{ matrix.python-version }}
-<<<<<<< HEAD
       - uses: actions/cache@v3
-=======
-      - uses: actions/cache@v2
-        with:
-          path: poetry.lock
-          key: ${{ github.sha }}-${{ matrix.python-version }}
-      - run: curl -sSL https://install.python-poetry.org | python3 -
-      - run: poetry install --extras aiohttp --extras httpx
-      - run: poetry run pytest --verbose
-  pytest-localstack:
-    timeout-minutes: 10
-    needs: lock
-    strategy:
-      matrix:
-        python-version: ["3.8", "3.9", "3.10", "3.11"]
-    runs-on: "ubuntu-latest"
-    services:
-      dynamodb:
-        image: localstack/localstack:0.14.2
-        ports:
-          - 4566-4583:4566-4583
-    env:
-      DYNAMODB_URL: http://localhost:4566
-      AWS_ACCESS_KEY_ID: dummy
-      AWS_SECRET_ACCESS_KEY: dummy
-    steps:
-      - uses: actions/checkout@v2
-      - uses: actions/setup-python@v2
-        with:
-          python-version: ${{ matrix.python-version }}
-      - uses: actions/cache@v2
->>>>>>> 01a64018
         with:
           path: poetry.lock
           key: ${{ github.sha }}-${{ matrix.python-version }}
@@ -130,11 +62,7 @@
     needs: lock
     strategy:
       matrix:
-<<<<<<< HEAD
-        python-version: ["3.7", "3.8", "3.9", "3.10", "3.11"]
-=======
-        python-version: ["3.8", "3.9", "3.10", "3.11"]
->>>>>>> 01a64018
+        python-version: ["3.8", "3.9", "3.10", "3.11", "3.12"]
     runs-on: "ubuntu-latest"
     steps:
       - uses: actions/checkout@v3
@@ -157,15 +85,11 @@
       - uses: actions/checkout@v3
       - uses: actions/setup-python@v4
         with:
-          python-version: "3.11"
-<<<<<<< HEAD
+          python-version: "3.12"
       - uses: actions/cache@v3
-=======
-      - uses: actions/cache@v2
->>>>>>> 01a64018
         with:
           path: poetry.lock
-          key: ${{ github.sha }}-3.11
+          key: ${{ github.sha }}-3.12
       - run: curl -sSL https://install.python-poetry.org | python3 -
       - run: poetry install --extras aiohttp --extras httpx
       - run: poetry run isort --check --diff src tests
@@ -178,15 +102,11 @@
       - uses: actions/checkout@v3
       - uses: actions/setup-python@v4
         with:
-          python-version: "3.11"
-<<<<<<< HEAD
+          python-version: "3.12"
       - uses: actions/cache@v3
-=======
-      - uses: actions/cache@v2
->>>>>>> 01a64018
         with:
           path: poetry.lock
-          key: ${{ github.sha }}-3.11
+          key: ${{ github.sha }}-3.12
       - run: curl -sSL https://install.python-poetry.org | python3 -
       - run: poetry install --extras aiohttp --extras httpx
       - run: poetry run black --check src/ tests/